--- conflicted
+++ resolved
@@ -236,7 +236,7 @@
 #[cfg(windows)]
 use windows::{read_password_from_stdin, display_on_tty};
 
-<<<<<<< HEAD
+/// Reads a password from anything that implements BufRead
 #[cfg(not(feature = "enhanced_mock"))]
 mod legacy_mock {
     use super::*;
@@ -254,13 +254,10 @@
         match source {
             Some(mut reader) => {
                 let mut password = ZeroOnDrop::new();
-                if let Err(err) = reader.read_line(&mut password) {
-                    Err(err)
-                } else {
-                    fixes_newline(&mut password);
-                    Ok(password.into_inner())
-                }
-            }
+                reader.read_line(&mut password)?;
+                fixes_newline(&mut password);
+                Ok(password.into_inner())
+            },
             None => read_password_from_stdin(false),
         }
     }
@@ -284,19 +281,6 @@
             let response = ::read_password_with_reader(Some(mock_input_lf())).unwrap();
             assert_eq!(response, "A mocked response.");
         }
-=======
-/// Reads a password from anything that implements BufRead
-pub fn read_password_with_reader<T>(source: Option<T>) -> ::std::io::Result<String>
-    where T: ::std::io::BufRead {
-    match source {
-        Some(mut reader) => {
-            let mut password = ZeroOnDrop::new();
-            reader.read_line(&mut password)?;
-            fixes_newline(&mut password);
-            Ok(password.into_inner())
-        },
-        None => read_password_from_stdin(false),
->>>>>>> acff1bd9
     }
 }
 
