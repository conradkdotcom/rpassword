// Copyright 2014-2017 The Rpassword Developers
//
// Licensed under the Apache License, Version 2.0 (the "License");
// you may not use this file except in compliance with the License.
// You may obtain a copy of the License at
//
//     http://www.apache.org/licenses/LICENSE-2.0
//
// Unless required by applicable law or agreed to in writing, software
// distributed under the License is distributed on an "AS IS" BASIS,
// WITHOUT WARRANTIES OR CONDITIONS OF ANY KIND, either express or implied.
// See the License for the specific language governing permissions and
// limitations under the License.

#[cfg(unix)]
extern crate libc;

#[cfg(windows)]
extern crate winapi;

use std::io::Write;

mod zero_on_drop;
use zero_on_drop::ZeroOnDrop;

/// Removes the \n from the read line
fn fixes_newline(password: &mut ZeroOnDrop) {
    // We may not have a newline, e.g. if user sent CTRL-D or if
    // this is not a TTY.

    if password.ends_with('\n') {
        // Remove the \n from the line if present
        password.zero_pop();

        // Remove the \r from the line if present
        if password.ends_with('\r') {
            password.zero_pop();
        }
    }
}

/// Reads a password from STDIN
pub fn read_password() -> ::std::io::Result<String> {
    read_password_with_reader(None::<::std::io::Empty>)
}

#[cfg(unix)]
mod unix {
    use libc::{c_int, termios, isatty, tcsetattr, TCSANOW, ECHO, ECHONL, STDIN_FILENO};
    use std::io::{self, BufRead, Write};
    use std::mem;
    use std::os::unix::io::AsRawFd;

    /// Turns a C function return into an IO Result
    fn io_result(ret: c_int) -> ::std::io::Result<()> {
        match ret {
            0 => Ok(()),
            _ => Err(::std::io::Error::last_os_error()),
        }
    }

    fn safe_tcgetattr(fd: c_int) -> ::std::io::Result<termios> {
        let mut term = mem::MaybeUninit::<::unix::termios>::uninit();
        io_result(unsafe { ::libc::tcgetattr(fd, term.as_mut_ptr()) })?;
        Ok(unsafe { term.assume_init() })
    }

    /// Reads a password from stdin
    pub fn read_password_from_stdin(open_tty: bool) -> ::std::io::Result<String> {
        let mut password = super::ZeroOnDrop::new();

        enum Source {
            Tty(io::BufReader<::std::fs::File>),
            Stdin(io::Stdin),
        }

        let (tty_fd, mut source) = if open_tty {
            let tty = ::std::fs::File::open("/dev/tty")?;
            (tty.as_raw_fd(), Source::Tty(io::BufReader::new(tty)))
        } else {
            (STDIN_FILENO, Source::Stdin(io::stdin()))
        };

        let input_is_tty = unsafe { isatty(tty_fd) } == 1;

        // When we ask for a password in a terminal, we'll want to hide the password as it is
        // typed by the user
        if input_is_tty {
            // Make two copies of the terminal settings. The first one will be modified
            // and the second one will act as a backup for when we want to set the
            // terminal back to its original state.
            let mut term      = safe_tcgetattr(tty_fd)?;
            let     term_orig = safe_tcgetattr(tty_fd)?;

            // Hide the password. This is what makes this function useful.
            term.c_lflag &= !ECHO;

            // But don't hide the NL character when the user hits ENTER.
            term.c_lflag |= ECHONL;

            // Save the settings for now.
            io_result(unsafe { tcsetattr(tty_fd, TCSANOW, &term) })?;

            // Read the password.
            let input = match source {
                Source::Tty(ref mut tty) => tty.read_line(&mut password),
                Source::Stdin(ref mut stdin) => stdin.read_line(&mut password),
            };

            // Check the response.
            match input {
                Ok(_) => {}
                Err(err) => {
                    // Reset the terminal and quit.
                    io_result(unsafe { tcsetattr(tty_fd, TCSANOW, &term_orig) })?;

                    return Err(err);
                }
            };

            // Reset the terminal.
            io_result(unsafe { tcsetattr(tty_fd, TCSANOW, &term_orig) })?;
        } else {
            // If we don't have a TTY, the input was piped so we bypass
            // terminal hiding code
<<<<<<< HEAD
            match source {
                Source::Tty(mut tty) => tty.read_line(&mut password)?,
                Source::Stdin(stdin) => stdin.read_line(&mut password)?,
=======
            let input = match source {
                Source::Tty(mut tty) => tty.read_line(&mut password),
                Source::Stdin(stdin) => stdin.read_line(&mut password),
>>>>>>> d1f8be06
            };
        }

        super::fixes_newline(&mut password);

        Ok(password.into_inner())
    }

    /// Displays a prompt on the terminal
    pub fn display_on_tty(prompt: &str) -> ::std::io::Result<()> {
        let mut stream =
            ::std::fs::OpenOptions::new().write(true).open("/dev/tty")?;
        write!(stream, "{}", prompt)?;
        stream.flush()
    }
}

#[cfg(windows)]
mod windows {
    use std::ptr;
    use std::io::{self, Write};
    use std::os::windows::io::{FromRawHandle, AsRawHandle};
    use winapi::um::winnt::{
        GENERIC_READ, GENERIC_WRITE, FILE_SHARE_READ, FILE_SHARE_WRITE,
    };
    use winapi::um::fileapi::{CreateFileA, OPEN_EXISTING};
    use winapi::um::processenv::GetStdHandle;
    use winapi::um::winbase::STD_INPUT_HANDLE;
    use winapi::um::handleapi::INVALID_HANDLE_VALUE;
    use winapi::um::consoleapi::{GetConsoleMode, SetConsoleMode};
    use winapi::shared::minwindef::LPDWORD;
    use winapi::um::wincon::{ENABLE_LINE_INPUT, ENABLE_PROCESSED_INPUT};

    /// Reads a password from stdin
    pub fn read_password_from_stdin(open_tty: bool) -> io::Result<String> {
        let mut password = super::ZeroOnDrop::new();

        // Get the stdin handle
        let handle = if open_tty {
            unsafe {
                CreateFileA(b"CONIN$\x00".as_ptr() as *const i8,
                                      GENERIC_READ | GENERIC_WRITE,
                                      FILE_SHARE_READ | FILE_SHARE_WRITE,
                                      ptr::null_mut(), OPEN_EXISTING, 0,
                                      ptr::null_mut())
            }
        } else {
            unsafe {
                GetStdHandle(STD_INPUT_HANDLE)
            }
        };
        if handle == INVALID_HANDLE_VALUE {
            return Err(::std::io::Error::last_os_error());
        }

        // Get the old mode so we can reset back to it when we are done
        let mut mode = 0;
        if unsafe { GetConsoleMode(handle, &mut mode as LPDWORD) } == 0 {
            return Err(::std::io::Error::last_os_error());
        }

        // We want to be able to read line by line, and we still want backspace to work
        let new_mode_flags = ENABLE_LINE_INPUT | ENABLE_PROCESSED_INPUT;
        if unsafe { SetConsoleMode(handle, new_mode_flags) } == 0 {
            return Err(::std::io::Error::last_os_error());
        }

        // Read the password.
        let source = io::stdin();
        let input = source.read_line(&mut password);
        let handle = source.as_raw_handle();

        // Check the response.
        let _ = input?;

        // Set the the mode back to normal
        if unsafe { SetConsoleMode(handle, mode) } == 0 {
            return Err(::std::io::Error::last_os_error());
        }

        super::fixes_newline(&mut password);

		// Newline for windows which otherwise prints on the same line.
		println!();

        Ok(password.into_inner())
    }

    /// Displays a prompt on the terminal
    pub fn display_on_tty(prompt: &str) -> ::std::io::Result<()> {
        let handle = unsafe {
            CreateFileA(b"CONOUT$\x00".as_ptr() as *const i8,
                                  GENERIC_READ | GENERIC_WRITE,
                                  FILE_SHARE_READ | FILE_SHARE_WRITE,
                                  ::std::ptr::null_mut(), OPEN_EXISTING, 0,
                                  ::std::ptr::null_mut())
        };
        if handle == INVALID_HANDLE_VALUE {
            return Err(::std::io::Error::last_os_error());
        }

        let mut stream = unsafe {
            ::std::fs::File::from_raw_handle(handle)
        };

        write!(stream, "{}", prompt)?;
        stream.flush()
    }
}


#[cfg(unix)]
use unix::{read_password_from_stdin, display_on_tty};
#[cfg(windows)]
use windows::{read_password_from_stdin, display_on_tty};

/// Reads a password from anything that implements BufRead
pub fn read_password_with_reader<T>(source: Option<T>) -> ::std::io::Result<String>
    where T: ::std::io::BufRead {
    match source {
        Some(mut reader) => {
            let mut password = ZeroOnDrop::new();
            if let Err(err) = reader.read_line(&mut password) {
                Err(err)
            } else {
                fixes_newline(&mut password);
                Ok(password.into_inner())
            }
        },
        None => read_password_from_stdin(false),
    }
}

/// Reads a password from the terminal
pub fn read_password_from_tty(prompt: Option<&str>)
                              -> ::std::io::Result<String> {
    if let Some(prompt) = prompt {
        display_on_tty(prompt)?;
    }
    read_password_from_stdin(true)
}

/// Prompts for a password on STDOUT and reads it from STDIN
pub fn prompt_password_stdout(prompt: &str) -> std::io::Result<String> {
    let mut stdout = std::io::stdout();

    write!(stdout, "{}", prompt)?;
    stdout.flush()?;
    read_password()
}

/// Prompts for a password on STDERR and reads it from STDIN
pub fn prompt_password_stderr(prompt: &str) -> std::io::Result<String> {
    let mut stderr = std::io::stderr();

    write!(stderr, "{}", prompt)?;
    stderr.flush()?;
    read_password()
}

#[cfg(test)]
mod tests {
    use std::io::Cursor;

    fn mock_input_crlf() -> Cursor<&'static [u8]> {
        Cursor::new(&b"A mocked response.\r\n"[..])
    }

    fn mock_input_lf() -> Cursor<&'static [u8]> {
        Cursor::new(&b"A mocked response.\n"[..])
    }

    #[test]
    fn can_read_from_redirected_input() {
        let response = ::read_password_with_reader(Some(mock_input_crlf())).unwrap();
        assert_eq!(response, "A mocked response.");
        let response = ::read_password_with_reader(Some(mock_input_lf())).unwrap();
        assert_eq!(response, "A mocked response.");
    }
}<|MERGE_RESOLUTION|>--- conflicted
+++ resolved
@@ -123,15 +123,9 @@
         } else {
             // If we don't have a TTY, the input was piped so we bypass
             // terminal hiding code
-<<<<<<< HEAD
             match source {
                 Source::Tty(mut tty) => tty.read_line(&mut password)?,
                 Source::Stdin(stdin) => stdin.read_line(&mut password)?,
-=======
-            let input = match source {
-                Source::Tty(mut tty) => tty.read_line(&mut password),
-                Source::Stdin(stdin) => stdin.read_line(&mut password),
->>>>>>> d1f8be06
             };
         }
 
